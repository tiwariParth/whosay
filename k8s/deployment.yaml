apiVersion: apps/v1
kind: Deployment
metadata:
  name: whosay
  labels:
    app: whosay
spec:
  replicas: 1
  selector:
    matchLabels:
      app: whosay
  template:
    metadata:
      labels:
        app: whosay
    spec:
      containers:
      - name: whosay
<<<<<<< HEAD
        image: docker.io/parthtiwari/whosay:latest
=======
        image: docker.io/parthtiwari/whosay:6bfe80c
>>>>>>> 89b11d6e
        imagePullPolicy: Always
        resources:
          limits:
            cpu: "0.5"
            memory: "512Mi"
          requests:
            cpu: "0.2"
            memory: "256Mi"
        securityContext:
          privileged: true
        args: ["--all", "--watch"]<|MERGE_RESOLUTION|>--- conflicted
+++ resolved
@@ -16,11 +16,7 @@
     spec:
       containers:
       - name: whosay
-<<<<<<< HEAD
-        image: docker.io/parthtiwari/whosay:latest
-=======
         image: docker.io/parthtiwari/whosay:6bfe80c
->>>>>>> 89b11d6e
         imagePullPolicy: Always
         resources:
           limits:
